--- conflicted
+++ resolved
@@ -40,11 +40,8 @@
 			NewDashboardLsCmd(&conf).Command,
 			NewDashboardInspectCmd(&conf).Command,
 			NewDashboardSyncCmd(&conf).Command,
-<<<<<<< HEAD
 			NewDashboardUpdatePanelsDescriptionsCmd(&conf).Command,
-=======
 			NewDashboardExportQueriesCmd(&conf).Command,
->>>>>>> 8d9fa4ee
 		},
 	}
 	return &cmd
