--- conflicted
+++ resolved
@@ -56,11 +56,8 @@
   ls       List grafana dashboards
   inspect  Inspect grafana dashboard
   sync     sync grafana dashboards
-<<<<<<< HEAD
   update-panels-descriptions  update panel descriptions with proper query paths
-=======
   export-queries   export panel queries from grafana dashboard to filesystem
->>>>>>> 8d9fa4ee
 ```
 
 ### Examples
@@ -75,7 +72,6 @@
 # list dashboards
 $ grafctl -url {{grafana.url}} -key {{api-key}} dash ls
 
-<<<<<<< HEAD
 # update panel descriptions to include folder, dashboard, row, and panel info
 $ grafctl -url {{grafana.url}} -key {{api-key}} dash update-descriptions -uid {{dashboard-uid}}
 
@@ -108,13 +104,11 @@
 **Example:**
 ```
 query=business-metrics/animation-rate/countries-metrics/graph-viewable-impressions-tiers
-=======
 # export panel queries from a dashboard
 $ grafctl -url {{grafana.url}} -key {{api-key}} dash export-queries -uid {{dashboard-uid}} -out ./queries
 
 # export panel queries and overwrite existing files
 $ grafctl -url {{grafana.url}} -key {{api-key}} dash export-queries -uid {{dashboard-uid}} -out ./queries -overwrite
->>>>>>> 8d9fa4ee
 ```
 
 ## Contributing
